--- conflicted
+++ resolved
@@ -189,18 +189,10 @@
         `http://${localServerUrl} http://0.0.0.0:${localPort} 'unsafe-inline'`
       }`,
       `style-src ${webview.cspSource} 'self' 'unsafe-inline' https://*`,
-<<<<<<< HEAD
       `font-src ${webview.cspSource}`,
       `connect-src https://* ${isProd
         ? `http://127.0.0.1:*`
         : `ws://${localServerUrl} http://localhost:*  http://127.0.0.1:*`
-=======
-      `font-src ${webview.cspSource} http://127.0.0.1:*`,
-      `connect-src https://* ${
-        isProd
-          ? `http://127.0.0.1:*`
-          : `ws://${localServerUrl} http://127.0.0.1:*`
->>>>>>> 2f9ee930
       }`,
     ];
 
